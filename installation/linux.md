--- conflicted
+++ resolved
@@ -21,7 +21,6 @@
 ```
 For a more up to date version of R follow the instructions [here](https://linuxize.com/post/how-to-install-r-on-ubuntu-18-04/).
 
-<<<<<<< HEAD
 We will try to fit a simple linear regression to see if Stan is installed correctly. 
 Open R and issue:
 ````
@@ -51,9 +50,7 @@
 This should return you a table of estimated coefficients. 
 
 ## Linux
-=======
 ### R for general Linux
->>>>>>> 3c295303
 
 Here are R installation instructions for [CentOS](https://linuxize.com/post/how-to-install-r-on-centos-7/) and [Debian](https://linuxize.com/post/how-to-install-r-on-debian-9/), general Linux instructions can be found [here](https://cran.r-project.org/doc/FAQ/R-FAQ.html#How-can-R-be-installed-_0028Unix_002dlike_0029). 
 
@@ -88,7 +85,6 @@
 pip3 install pystan
 ```
 
-<<<<<<< HEAD
 We will try to fit a simple linear regression to see if Stan is installed correctly. 
 Open Python and issue:
 ````
@@ -124,9 +120,7 @@
 
 
 # Julia
-=======
 ## Julia and JuliaStan
->>>>>>> 3c295303
 
 ### Julia for Ubuntu (for more general Linux instructions, see below)
 
